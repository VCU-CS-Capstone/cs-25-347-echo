--- conflicted
+++ resolved
@@ -35,7 +35,6 @@
     // Constructor to set the task type
     protected BaseTask(TaskType type)
     {
-<<<<<<< HEAD
         taskType = type;
     }
 }
@@ -79,20 +78,6 @@
 
 public class TaskProgrammer : MonoBehaviour
 {
-=======
-        [Header("Position")]
-        public Vector3 targetPosition;
-
-        [Header("Gripper Actions")]
-        public bool openGripper;
-        public bool closeGripper;
-
-        [Header("Timing")]
-        [Tooltip("Delay in seconds after completing this task")]
-        public float delayAfterAction = 0.5f;
-    }
-
->>>>>>> 9ad3bef1
     [System.Serializable]
     private class TaskSaveData
     {
@@ -110,14 +95,9 @@
     [SerializeField] private Button savePositionButton;
 
     [Header("Task Sequence")]
-<<<<<<< HEAD
     [SerializeReference] // Required for polymorphism in Inspector/Serialization
     [SerializeField] private List<BaseTask> tasks = new List<BaseTask>();
     
-=======
-    [SerializeField] private List<ProgrammedTask> tasks = new List<ProgrammedTask>();
-
->>>>>>> 9ad3bef1
     [Header("Execution Settings")]
     [SerializeField] private bool executeOnStart = false;
     [SerializeField] private bool repeatSequence = false;
@@ -384,29 +364,11 @@
         {
             for (int i = 0; i < tasks.Count; i++)
             {
-<<<<<<< HEAD
                 BaseTask task = tasks[i];
                 Debug.Log($"Executing task {i + 1}/{tasks.Count} (Type: {task.taskType})");
 
                 // Execute action based on task type
                 switch (task.taskType)
-=======
-                ProgrammedTask task = tasks[i];
-                Debug.Log($"Executing task {i + 1}/{tasks.Count}");
-
-                // Move to position
-                yield return StartCoroutine(MoveToPosition(task.targetPosition));
-                Debug.Log($"Reached position: {task.targetPosition}");
-
-                // Handle gripper actions
-                if (task.openGripper)
-                {
-                    Debug.Log("Opening gripper");
-                    yield return StartCoroutine(gripperController.OpenGripperAndWait());
-                }
-
-                if (task.closeGripper)
->>>>>>> 9ad3bef1
                 {
                     case TaskType.Movement:
                         MovementTask moveTask = task as MovementTask;
@@ -448,11 +410,7 @@
                         break;
                 }
 
-<<<<<<< HEAD
                 // Wait for specified delay after the action
-=======
-                // Wait for specified delay
->>>>>>> 9ad3bef1
                 if (task.delayAfterAction > 0)
                 {
                     Debug.Log($"Waiting for {task.delayAfterAction} seconds");
@@ -690,7 +648,6 @@
     /// </summary>
     public void AddMovementTask(Vector3 position, float delay = 0.5f)
     {
-<<<<<<< HEAD
         MovementTask newTask = new MovementTask(position, delay);
         tasks.Add(newTask);
         Debug.Log($"Added new Movement Task: Position={position}, Delay={delay}");
@@ -710,24 +667,12 @@
         tasks.Add(newTask);
         Debug.Log($"Added new Gripper Task: Action={action}, Delay={delay}");
         
-=======
-        ProgrammedTask newTask = new ProgrammedTask
-        {
-            targetPosition = position,
-            openGripper = openGripper,
-            closeGripper = closeGripper,
-            delayAfterAction = delay
-        };
-
-        tasks.Add(newTask);
-        Debug.Log($"Added new task: Position={position}, Open={openGripper}, Close={closeGripper}, Delay={delay}");
-
->>>>>>> 9ad3bef1
         if (autoSave)
         {
             SaveTasks();
         }
     }
+
 
     /// <summary>
     /// Clears all tasks from the sequence
@@ -797,19 +742,11 @@
         // Get current position of the target object
         Vector3 currentPosition = targetObject.transform.position;
         Debug.Log($"Current position retrieved: {currentPosition}");
-<<<<<<< HEAD
         
         // Add a new MovementTask with the current position
         AddMovementTask(currentPosition); // Use the specific method for movement tasks
         
         Debug.Log($"Saved current position as Movement Task: {currentPosition}");
-=======
-
-        // Add a new task with the current position only (no gripper actions)
-        AddTask(currentPosition, false, false);
-
-        Debug.Log($"Saved current position as task: {currentPosition}");
->>>>>>> 9ad3bef1
         Debug.Log("SaveCurrentPositionAsTask method completed successfully");
     }
 
