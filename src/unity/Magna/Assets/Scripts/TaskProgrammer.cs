--- conflicted
+++ resolved
@@ -108,25 +108,6 @@
             useJointDistanceScaling = false;
         }
         
-<<<<<<< HEAD
-        // Find UDPCOMM component if not assigned
-        if (udpCommComponent == null)
-        {
-            Debug.Log("UDPCOMM reference is missing. Attempting to find it in the scene.");
-            udpCommComponent = FindObjectOfType<UDPCOMM>();
-            
-            if (udpCommComponent == null)
-            {
-                Debug.LogError("Could not find UDPCOMM in the scene! Tasks will not execute until UDPCOMM is available.");
-            }
-=======
-        // Set up save position button if assigned
-        if (savePositionButton != null)
-        {
-            savePositionButton.onClick.AddListener(SaveCurrentPositionAsTask);
->>>>>>> c87da15d
-        }
-        
         // Load saved tasks
         LoadTasks();
         
