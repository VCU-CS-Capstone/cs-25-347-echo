--- conflicted
+++ resolved
@@ -66,14 +66,7 @@
    - Local Port Number: Port on the robot controller (e.g., 6510)
 7. Click OK and restart the controller
 
-<<<<<<< HEAD
 ### Step 3: Setting up RAPID code 
-
-Rapid Code should already be implemented in the robot but if not, please use this (PUT RAPID CODE FILE/ CODE HERE )
-
-## 4. How to run this application
-=======
-### Step 3: Setting up RAPID code
 
 Create a new RAPID module on your robot controller with the following code:
 
@@ -89,7 +82,6 @@
 - **Skeleton Tracking & Path Rerouting**: Nuitrack SDK is integrated for real-time human skeleton tracking. This tracking data is intended to be used for dynamically rerouting the robot's path based on the user's position or gestures, adding a layer of human-robot interaction.
 
 ## 5. How to run this application
->>>>>>> 6f38c2ed
 
 Import this project folder using Unity Hub and open the project using Unity 2021.3.24f1. Click on the play button available on the top of the Unity interface to run the program. Attach compatible CSV Files to move script.
 
